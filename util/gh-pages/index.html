<!DOCTYPE html>
<html lang="en">
<head>
    <meta charset="UTF-8"/>
    <meta name="viewport" content="width=device-width, initial-scale=1"/>

    <title>ALL the Clippy Lints</title>

    <link rel="stylesheet" href="https://cdnjs.cloudflare.com/ajax/libs/twitter-bootstrap/3.3.6/css/bootstrap.min.css"/>
    <link rel="stylesheet" href="https://cdnjs.cloudflare.com/ajax/libs/highlight.js/9.5.0/styles/github.min.css"/>

    <!-- The files are not copied over into the Clippy project since they use the MPL-2.0 License -->
    <link rel="stylesheet" href="https://rust-lang.github.io/mdBook/css/variables.css"/>
    <link id="styleHighlight" rel="stylesheet" href="https://rust-lang.github.io/mdBook/highlight.css">
    <link id="styleNight" rel="stylesheet" href="https://rust-lang.github.io/mdBook/tomorrow-night.css" disabled="true">
    <link id="styleAyu" rel="stylesheet" href="https://rust-lang.github.io/mdBook/ayu-highlight.css" disabled="true">
    <style>
        blockquote { font-size: 1em; }
        [ng\:cloak], [ng-cloak], [data-ng-cloak], [x-ng-cloak], .ng-cloak, .x-ng-cloak { display: none !important; }

        .form-inline .checkbox { margin-right: 0.6em }

        .panel-heading { cursor: pointer; }

        .panel-title { display: flex; }
        .panel-title .label { display: inline-block; }

        .panel-title-name { flex: 1; }
        .panel-title-name span { vertical-align: bottom; }

        .panel .panel-title-name .anchor { display: none; }
        .panel:hover .panel-title-name .anchor { display: inline;}

    </style>
    <style>
        /* Expanding the mdBoom theme*/
        .light {
            --inline-code-bg: #f6f7f6;
        }
        .rust {
            --inline-code-bg: #f6f7f6;
        }
        .coal {
            --inline-code-bg: #1d1f21;
        }
        .navy {
            --inline-code-bg: #1d1f21;
        }
        .ayu {
            --inline-code-bg: #191f26;
        }

        /* Applying the mdBook theme */
        .theme-icon {
            position: absolute;
            text-align: center;
            width: 2em;
            height: 2em;
            margin: 0.7em;
            line-height: 2em;
            border: solid 1px var(--icons);
            border-radius: 5px;
            user-select: none;
            cursor: pointer;
        }
        .theme-icon:hover {
            background: var(--theme-hover);
        }
        .theme-choice {
            position: absolute;
            margin-top: calc(2em + 0.7em);
            margin-left: 0.7em;
            list-style: none;
            border: 1px solid var(--theme-popup-border);
            border-radius: 5px;
            color: var(--fg);
            background: var(--theme-popup-bg);
            padding: 0 0;
        }
        .theme-choice > li {
            padding: 5px 10px;
            font-size: 0.8em;
            user-select: none;
            cursor: pointer;
        }
        .theme-choice > li:hover {
            background: var(--theme-hover);
        }

        .alert {
            color: var(--fg);
            background: var(--theme-hover);
            border: 1px solid var(--theme-popup-border);
        }
        .page-header {
            border-color: var(--theme-popup-border);
        }
        .panel-default > .panel-heading {
            background: var(--theme-hover);
            color: var(--fg);
            border: 1px solid var(--theme-popup-border);
        }
        .panel-default > .panel-heading:hover {
            filter: brightness(90%);
        }
        .list-group-item {
            background: 0%;
            border: 1px solid var(--theme-popup-border);
        }
        .panel, pre, hr {
            background: var(--bg);
            border: 1px solid var(--theme-popup-border);
        }

        #filter-label, #filter-clear {
            background: var(--searchbar-bg);
            color: var(--searchbar-fg);
            border-color: var(--theme-popup-border);
            filter: brightness(95%);
        }
        #filter-label:hover, #filter-clear:hover {
            filter: brightness(90%);
        }
        #filter-input {
            background: var(--searchbar-bg);
            color: var(--searchbar-fg);
            border-color: var(--theme-popup-border);
        }

        #filter-input::-webkit-input-placeholder,
        #filter-input::-moz-placeholder {
            color: var(--searchbar-fg);
            opacity: 30%;
        }

<<<<<<< HEAD
        p > code {
=======
        :not(pre) > code {
>>>>>>> 1f7aef33
            color: var(--inline-code-color);
            background-color: var(--inline-code-bg);
        }
        html {
            scrollbar-color: var(--scrollbar) var(--bg);
        }
        body {
            background: var(--bg);
            color: var(--fg);
        }

    </style>
</head>
<body>
    <div id="theme-icon" class="theme-icon">&#128396;</div>
    <ul id="theme-menu" class="theme-choice" style="display: none;">
        <li id="light">Light</li>
        <li id="rust">Rust</li>
        <li id="coal">Coal</li>
        <li id="navy">Navy</li>
        <li id="ayu">Ayu</li>
    </ul>

    <div class="container" ng-app="clippy" ng-controller="lintList">
        <div class="page-header">
            <h1>ALL the Clippy Lints</h1>
        </div>

        <noscript>
            <div class="alert alert-danger" role="alert">
                Sorry, this site only works with JavaScript! :(
            </div>
        </noscript>

        <div ng-cloak>

            <div class="alert alert-info" role="alert" ng-if="loading">
                Loading&#x2026;
            </div>
            <div class="alert alert-danger" role="alert" ng-if="error">
                Error loading lints!
            </div>

            <div class="panel panel-default" ng-show="data">
                <div class="panel-body row filter-panel">
                    <div class="col-md-6 form-inline">
                        <div class="form-group form-group-lg">
                            <p class="h4">Lint levels</p>
                            <div class="checkbox" ng-repeat="(level, enabled) in levels">
                                <label>
                                    <input type="checkbox" ng-model="levels[level]" />
                                    {{level}}
                                </label>
                            </div>
                        </div>
                    </div>
                    <div class="col-md-6 form-inline">
                        <div class="form-group form-group-lg">
                            <p class="h4">Lint groups</p>
                            <div class="checkbox" ng-repeat="(group, enabled) in groups">
                                <label class="text-capitalize">
                                    <input type="checkbox" ng-model="groups[group]" />
                                    {{group}}
                                </label>
                            </div>
                        </div>
                    </div>
                </div>
                <div class="panel-body row">
                    <div class="col-md-12 form-horizontal">
                        <div class="input-group">
                            <label class="input-group-addon" id="filter-label" for="filter-input">Filter:</label>
                            <input type="text" class="form-control" placeholder="Keywords or search string" id="filter-input" ng-model="search" ng-model-options="{debounce: 50}"/>
                            <span class="input-group-btn">
                                <button id="filter-clear" class="btn" type="button" ng-click="search = ''">
                                    Clear
                                </button>
                            </span>
                        </div>
                    </div>
                </div>
            </div>

            <article class="panel panel-default" id="{{lint.id}}"
                ng-repeat="lint in data | filter:byLevels | filter:byGroups | filter:bySearch | orderBy:'id' track by lint.id">
                <header class="panel-heading" ng-click="open[lint.id] = !open[lint.id]">
                    <h2 class="panel-title">
                        <div class="panel-title-name">
                            <span>{{lint.id}}</span>
                            <a href="#{{lint.id}}" class="anchor label label-default" ng-click="open[lint.id] = true; $event.stopPropagation()">&para;</a>
                        </div>

                        <div class="panel-title-addons">
                            <span class="label label-default text-capitalize">{{lint.group}}</span>

                            <span ng-if="lint.level == 'Allow'" class="label label-success">Allow</span>
                            <span ng-if="lint.level == 'Warn'" class="label label-warning">Warn</span>
                            <span ng-if="lint.level == 'Deny'" class="label label-danger">Deny</span>
                            <span ng-if="lint.level == 'Deprecated'" class="label label-default">Deprecated</span>

                            <button class="btn btn-default btn-xs">
                                <span ng-show="open[lint.id]">&minus;</span>
                                <span ng-hide="open[lint.id]">&plus;</span>
                            </button>
                        </div>
                    </h2>
                </header>

                <ul class="list-group lint-docs" ng-if="lint.docs" ng-class="{collapse: true, in: open[lint.id]}">
                    <li class="list-group-item" ng-repeat="(title, text) in lint.docs">
                        <h4 class="list-group-item-heading">
                            {{title}}
                        </h4>
                        <div class="list-group-item-text" ng-bind-html="text | markdown"></div>
                        <a ng-if="title == 'Known problems'" href="https://github.com/rust-lang/rust-clippy/issues?q=is%3Aissue+is%3Aopen+{{lint.id}}">Search on GitHub</a>
                    </li>
                </ul>
            </article>
        </div>
    </div>

    <a href="https://github.com/rust-lang/rust-clippy">
        <img style="position: absolute; top: 0; right: 0; border: 0;" src="https://s3.amazonaws.com/github/ribbons/forkme_right_darkblue_121621.png" alt="Fork me on Github"/>
    </a>

    <script src="https://cdnjs.cloudflare.com/ajax/libs/markdown-it/7.0.0/markdown-it.min.js"></script>
    <script src="https://cdnjs.cloudflare.com/ajax/libs/highlight.js/9.5.0/highlight.min.js"></script>
    <script src="https://cdnjs.cloudflare.com/ajax/libs/highlight.js/9.5.0/languages/rust.min.js"></script>
    <script src="https://cdnjs.cloudflare.com/ajax/libs/angular.js/1.4.12/angular.min.js"></script>
    <script>
    (function () {
        var md = window.markdownit({
            html: true,
            linkify: true,
            typographer: true,
            highlight: function (str, lang) {
                if (lang && hljs.getLanguage(lang)) {
                    try {
                        return '<pre class="hljs"><code>' +
                            hljs.highlight(lang, str, true).value +
                            '</code></pre>';
                    } catch (__) {}
                }

                return '<pre class="hljs"><code>' + md.utils.escapeHtml(str) + '</code></pre>';
            }
        });

        function scrollToLint(lintId) {
            var target = document.getElementById(lintId);
            if (!target) {
                return;
            }
            target.scrollIntoView();
        }

        function scrollToLintByURL($scope) {
            var removeListener = $scope.$on('ngRepeatFinished', function(ngRepeatFinishedEvent) {
                scrollToLint(window.location.hash.slice(1));
                removeListener();
            });
        }

        function selectGroup($scope, selectedGroup) {
            var groups = $scope.groups;
            for (var group in groups) {
                if (groups.hasOwnProperty(group)) {
                    if (group === selectedGroup) {
                        groups[group] = true;
                    } else {
                        groups[group] = false;
                    }
                }
            }
        }

        function searchLint(lint, term) {
            for (const field in lint.docs) {
                // Continue if it's not a property
                if (!lint.docs.hasOwnProperty(field)) {
                    continue;
                }

                // Return if not found
                if (lint.docs[field].toLowerCase().indexOf(term) !== -1) {
                    return true;
                }
            }

            return false;
        }

        angular.module("clippy", [])
        .filter('markdown', function ($sce) {
            return function (text) {
                return $sce.trustAsHtml(
                    md.render(text || '')
                    // Oh deer, what a hack :O
                    .replace('<table', '<table class="table"')
                );
            };
        })
        .directive('onFinishRender', function ($timeout) {
            return {
                restrict: 'A',
                link: function (scope, element, attr) {
                    if (scope.$last === true) {
                        $timeout(function () {
                            scope.$emit(attr.onFinishRender);
                        });
                    }
                }
            };
        })
        .controller("lintList", function ($scope, $http, $timeout) {
            // Level filter
            var LEVEL_FILTERS_DEFAULT = {Allow: true, Warn: true, Deny: true, Deprecated: true};
            $scope.levels = LEVEL_FILTERS_DEFAULT;
            $scope.byLevels = function (lint) {
                return $scope.levels[lint.level];
            };

            $scope.groups = {};
            $scope.byGroups = function (lint) {
                return $scope.groups[lint.group];
            };

            $scope.bySearch = function (lint, index, array) {
                let searchStr = $scope.search;
                // It can be `null` I haven't missed this value 
                if (searchStr == null || searchStr.length < 3) {
                    return true;
                }
                searchStr = searchStr.toLowerCase();

                // Search by id
                if (lint.id.indexOf(searchStr.replace("-", "_")) !== -1) {
                    return true;
                }

                // Search the description
                // The use of `for`-loops instead of `foreach` enables us to return early 
                let terms = searchStr.split(" ");
                for (index = 0; index < terms.length; index++) {
                    if (lint.id.indexOf(terms[index]) !== -1) {
                        continue;
                    }

                    if (searchLint(lint, terms[index])) {
                        continue;
                    }

                    return false;
                }

                return true;
            }

            // Get data
            $scope.open = {};
            $scope.loading = true;

            if (window.location.hash.length > 1) {
                $scope.search = window.location.hash.slice(1);
                $scope.open[window.location.hash.slice(1)] = true;
                scrollToLintByURL($scope);
            }

            $http.get('./lints.json')
            .success(function (data) {
                $scope.data = data;
                $scope.loading = false;

                // Initialize lint groups (the same structure is also used to enable filtering)
                $scope.groups = data.reduce(function (result, val) {
                    result[val.group] = true;
                    return result;
                }, {});

                var selectedGroup = getQueryVariable("sel");
                if (selectedGroup) {
                    selectGroup($scope, selectedGroup.toLowerCase());
                }

                scrollToLintByURL($scope);
            })
            .error(function (data) {
                $scope.error = data;
                $scope.loading = false;
            });

            window.addEventListener('hashchange', function () {
                // trigger re-render
                $timeout(function () {
                    $scope.levels = LEVEL_FILTERS_DEFAULT;
                    $scope.search = window.location.hash.slice(1);
                    $scope.open[window.location.hash.slice(1)] = true;

                    scrollToLintByURL($scope);
                });
                return true;
            }, false);
        });
    })();

    function getQueryVariable(variable) {
        var query = window.location.search.substring(1);
        var vars = query.split('&');
        for (var i = 0; i < vars.length; i++) {
            var pair = vars[i].split('=');
            if (decodeURIComponent(pair[0]) == variable) {
                return decodeURIComponent(pair[1]);
            }
        }
    }

    function setupListeners() {
        let themeIcon = document.getElementById("theme-icon");
        let themeMenu = document.getElementById("theme-menu");
        themeIcon.addEventListener("click", function(e) {
            if (themeMenu.style.display == "none") {
                themeMenu.style.display = "block";
            } else {
                themeMenu.style.display = "none";
            }
        });

        let children = themeMenu.children;
        for (let index = 0; index < children.length; index++) {
            let child = children[index]; 
            child.addEventListener("click", function(e) {
                setTheme(child.id, true);
            });
        }
    }

    setupListeners();

    function setTheme(theme, store) {
        let enableHighlight = false;
        let enableNight = false;
        let enableAyu = false;
        
        if (theme == "ayu") {
            enableAyu = true;
        } else if (theme == "coal" || theme == "navy") {
            enableNight = true;
        } else if (theme == "rust") {
            enableHighlight = true;
        } else {
            enableHighlight = true;
            // this makes sure that an unknown theme request gets set to a known one
            theme = "light";
        }
        document.getElementsByTagName("body")[0].className = theme;

        document.getElementById("styleHighlight").disabled = !enableHighlight;
        document.getElementById("styleNight").disabled = !enableNight;
        document.getElementById("styleAyu").disabled = !enableAyu;

        if (store) {
            try {
                localStorage.setItem('clippy-lint-list-theme', theme);
            } catch (e) { }
        }
    }

    // loading the theme after the initial load
    setTheme(localStorage.getItem('clippy-lint-list-theme'), false);
    </script>
</body>
</html><|MERGE_RESOLUTION|>--- conflicted
+++ resolved
@@ -133,11 +133,7 @@
             opacity: 30%;
         }
 
-<<<<<<< HEAD
-        p > code {
-=======
         :not(pre) > code {
->>>>>>> 1f7aef33
             color: var(--inline-code-color);
             background-color: var(--inline-code-bg);
         }
